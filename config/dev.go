package config

import (
	"errors"
	"os"
	"time"
	"net/http"

	auditFile "github.com/hashicorp/vault/builtin/audit/file"
	auditSocket "github.com/hashicorp/vault/builtin/audit/socket"
	auditSyslog "github.com/hashicorp/vault/builtin/audit/syslog"

	credAppId "github.com/hashicorp/vault/builtin/credential/app-id"
	credAppRole "github.com/hashicorp/vault/builtin/credential/approle"
	credAws "github.com/hashicorp/vault/builtin/credential/aws"
	credCert "github.com/hashicorp/vault/builtin/credential/cert"
	credGitHub "github.com/hashicorp/vault/builtin/credential/github"
	credLdap "github.com/hashicorp/vault/builtin/credential/ldap"
	credOkta "github.com/hashicorp/vault/builtin/credential/okta"
	credRadius "github.com/hashicorp/vault/builtin/credential/radius"
	credUserpass "github.com/hashicorp/vault/builtin/credential/userpass"

	"github.com/hashicorp/vault/builtin/logical/aws"
	"github.com/hashicorp/vault/builtin/logical/cassandra"
	"github.com/hashicorp/vault/builtin/logical/consul"
	"github.com/hashicorp/vault/builtin/logical/database"
	"github.com/hashicorp/vault/builtin/logical/mongodb"
	"github.com/hashicorp/vault/builtin/logical/mssql"
	"github.com/hashicorp/vault/builtin/logical/mysql"
	"github.com/hashicorp/vault/builtin/logical/pki"
	"github.com/hashicorp/vault/builtin/logical/postgresql"
	"github.com/hashicorp/vault/builtin/logical/rabbitmq"
	"github.com/hashicorp/vault/builtin/logical/ssh"
	"github.com/hashicorp/vault/builtin/logical/totp"
	"github.com/hashicorp/vault/builtin/logical/transit"

	"github.com/hashicorp/vault/audit"
	"github.com/hashicorp/vault/logical"
	"github.com/hashicorp/vault/command"
	"github.com/hashicorp/vault/meta"
	"github.com/hashicorp/vault/api"
	"github.com/mitchellh/cli"
)

<<<<<<< HEAD
func setupVault(addr, rootToken string) error {
=======
func SetupVault(addr, rootToken string) error {
	ticker := time.NewTicker(time.Millisecond * 200)

	// allow 5 seconds for vault to launch
	go func() {
		time.Sleep(time.Second * 5)
		ticker.Stop()
	}()

	// if vault is ready before 5 seconds countdown, proceed immediately
	var err error
	for range ticker.C {
		_, err = http.Get(addr+"/v1/sys/health")
		if err == nil {
			break
		}
	}
	if err != nil {
		return err
	}

>>>>>>> b08b5776
	// initialize vault with required setup details
	client, err := api.NewClient(api.DefaultConfig())
	if err != nil {
		return err
	}
	if err := client.SetAddress(addr); err != nil {
		return err
	}
	client.SetToken(rootToken)

	// setup transit backend
	if err := client.Sys().Mount("transit", &api.MountInput{
		Type: "transit",
	}); err != nil {
		return err
	}
	if _, err := client.Logical().Write(
		"transit/keys/goldfish",
		map[string]interface{}{},
	); err != nil {
		return err
	}

	// write goldfish policy
	if err := client.Sys().PutPolicy("goldfish", goldfishPolicyRules); err != nil {
		return err
	}

	// mount approle and write goldfish approle
	if err := client.Sys().EnableAuthWithOptions("approle", &api.EnableAuthOptions{
		Type: "approle",
	}); err != nil {
		return err
	}
	if _, err := client.Logical().Write("auth/approle/role/goldfish", map[string]interface{}{
		"role_name":          "goldfish",
		"secret_id_ttl":      "5m",
		"token_ttl":          "480h",
		"secret_id_num_uses": 1,
		"policies":           "default, goldfish",
	}); err != nil {
		return err
	}
	if _, err := client.Logical().Write("auth/approle/role/goldfish/role-id", map[string]interface{}{
		"role_id": "goldfish",
	}); err != nil {
		return err
	}

	// write runtime config
	if _, err := client.Logical().Write("secret/goldfish", map[string]interface{}{
		"TransitBackend":    "transit",
		"UserTransitKey":    "usertransit",
		"ServerTransitKey":  "goldfish",
		"DefaultSecretPath": "secret/",
		"BulletinPath":      "secret/bulletins/",
	}); err != nil {
		return err
	}

	// mount userpass and write a test user
	if err := client.Sys().EnableAuthWithOptions("userpass", &api.EnableAuthOptions{
		Type: "userpass",
	}); err != nil {
		return err
	}
	if _, err := client.Logical().Write("auth/userpass/users/fish1", map[string]interface{}{
		"password": "golden",
	}); err != nil {
		return err
	}

	// write sample bulletins
	if _, err := client.Logical().Write("secret/bulletins/bulletina", map[string]interface{}{
		"message": "hello world",
		"title":   "sampleBulletinA",
		"type":    "is-success",
	}); err != nil {
		return err
	}
	if _, err := client.Logical().Write("secret/bulletins/bulletinb", map[string]interface{}{
		"message": "this is sample b",
		"title":   "sampleBulletinB",
		"type":    "is-success",
	}); err != nil {
		return err
	}
	if _, err := client.Logical().Write("secret/bulletins/bulletinc", map[string]interface{}{
		"message": "this is sample c",
		"title":   "sampleBulletinc",
		"type":    "is-success",
	}); err != nil {
		return err
	}

	// setup pki backend
	if err := client.Sys().Mount("pki", &api.MountInput{
		Type: "pki",
	}); err != nil {
		return err
	}
	if _, err := client.Logical().Write("pki/root/generate/internal", map[string]interface{}{
		"common_name": "myvault.com",
	}); err != nil {
		return err
	}
	if _, err := client.Logical().Write("pki/config/urls", map[string]interface{}{
		"issuing_certificates":    "http://127.0.0.1:8200/v1/pki/ca",
		"crl_distribution_points": "http://127.0.0.1:8200/v1/pki/crl",
	}); err != nil {
		return err
	}
	if _, err := client.Logical().Write("pki/roles/example-dot-com", map[string]interface{}{
		"allowed_domains":  "example.com",
		"allow_subdomains": "true",
		"max_ttl":          "72h",
	}); err != nil {
		return err
	}

	// generate a couple of certificates
	if _, err := client.Logical().Write("pki/issue/example-dot-com", map[string]interface{}{
		"common_name": "blah.example.com",
	}); err != nil {
		return err
	}
	if _, err := client.Logical().Write("pki/issue/example-dot-com", map[string]interface{}{
		"common_name": "blah2.example.com",
	}); err != nil {
		return err
	}

	return nil
}

func initDevVaultCore() chan struct{} {
	ui := &cli.BasicUi{
		Reader: os.Stdin,
		Writer: os.Stdout,
	}
	m := meta.Meta{
		Ui: ui,
		TokenHelper: command.DefaultTokenHelper,
	}
	shutdownCh := make(chan struct{})

	go (&command.ServerCommand{
		Meta: m,
		AuditBackends: map[string]audit.Factory{
			"file":   auditFile.Factory,
			"syslog": auditSyslog.Factory,
			"socket": auditSocket.Factory,
		},
		CredentialBackends: map[string]logical.Factory{
			"approle":  credAppRole.Factory,
			"cert":     credCert.Factory,
			"aws":      credAws.Factory,
			"app-id":   credAppId.Factory,
			"github":   credGitHub.Factory,
			"userpass": credUserpass.Factory,
			"ldap":     credLdap.Factory,
			"okta":     credOkta.Factory,
			"radius":   credRadius.Factory,
		},
		LogicalBackends: map[string]logical.Factory{
			"aws":        aws.Factory,
			"consul":     consul.Factory,
			"postgresql": postgresql.Factory,
			"cassandra":  cassandra.Factory,
			"pki":        pki.Factory,
			"transit":    transit.Factory,
			"mongodb":    mongodb.Factory,
			"mssql":      mssql.Factory,
			"mysql":      mysql.Factory,
			"ssh":        ssh.Factory,
			"rabbitmq":   rabbitmq.Factory,
			"database":   database.Factory,
			"totp":       totp.Factory,
		},
		ShutdownCh: shutdownCh,
		SighupCh:   command.MakeSighupCh(),
	}).Run([]string{
		"-dev",
		"-dev-listen-address=127.0.0.1:8200",
		"-dev-root-token-id=goldfish",
	})

	return shutdownCh
}

func generateWrappedSecretID(v VaultConfig, token string) (string, error) {
	client, err := api.NewClient(api.DefaultConfig())
	if err := client.SetAddress(v.Address); err != nil {
		return "", err
	}
	client.SetToken(token)
	client.SetWrappingLookupFunc(func(operation, path string) string {
		return "5m"
	})

	resp, err := client.Logical().Write("auth/approle/role/goldfish/secret-id", map[string]interface{}{})
	if err != nil {
		return "", err
	}

	if resp == nil || resp.WrapInfo == nil || resp.WrapInfo.Token == "" {
		return "", errors.New("Failed to setup vault client")
	}

	return resp.WrapInfo.Token, nil
}

const goldfishPolicyRules = `
# [mandatory]
# credential transit key (stores logon tokens)
# NO OTHER POLICY should be able to write to this key
path "transit/encrypt/goldfish" {
  capabilities = ["read", "update"]
}
path "transit/decrypt/goldfish" {
  capabilities = ["read", "update"]
}

# [mandatory] [changable]
# store goldfish run-time settings here
# goldfish hot-reloads from this endpoint every minute
path "secret/goldfish*" {
  capabilities = ["read", "update"]
}
`<|MERGE_RESOLUTION|>--- conflicted
+++ resolved
@@ -42,10 +42,7 @@
 	"github.com/mitchellh/cli"
 )
 
-<<<<<<< HEAD
 func setupVault(addr, rootToken string) error {
-=======
-func SetupVault(addr, rootToken string) error {
 	ticker := time.NewTicker(time.Millisecond * 200)
 
 	// allow 5 seconds for vault to launch
@@ -66,7 +63,6 @@
 		return err
 	}
 
->>>>>>> b08b5776
 	// initialize vault with required setup details
 	client, err := api.NewClient(api.DefaultConfig())
 	if err != nil {
