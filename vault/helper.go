package vault

import (
	"errors"
	"io/ioutil"
	"log"
	"net/http"

	"github.com/hashicorp/vault/api"
)

func VaultHealth() (string, error) {
	resp, err := http.Get(VaultAddress + "/v1/sys/health")
	if err != nil {
		return "", err
	}

	body, err := ioutil.ReadAll(resp.Body)
	resp.Body.Close()
	if err != nil {
		return "", err
	}

	return string(body), nil
}

// lookup current root generation status
func GenerateRootStatus() (*api.GenerateRootStatusResponse, error) {
	client, err := NewVaultClient()
	if err != nil {
		return nil, err
	}
	return client.Sys().GenerateRootStatus()
}

func GenerateRootInit(otp string) (*api.GenerateRootStatusResponse, error) {
	client, err := NewVaultClient()
	if err != nil {
		return nil, err
	}
	return client.Sys().GenerateRootInit(otp, "")
}

func GenerateRootUpdate(shard, nonce string) (*api.GenerateRootStatusResponse, error) {
	client, err := NewVaultClient()
	if err != nil {
		return nil, err
	}
	return client.Sys().GenerateRootUpdate(shard, nonce)
}

func GenerateRootCancel() error {
	client, err := NewVaultClient()
	if err != nil {
		return err
	}
	return client.Sys().GenerateRootCancel()
}

func WriteToCubbyhole(name string, data map[string]interface{}) (interface{}, error) {
	client, err := NewVaultClient()
	if err != nil {
		return nil, err
	}
	client.SetToken(vaultToken)
	return vaultClient.Logical().Write("cubbyhole/"+name, data)
}

func ReadFromCubbyhole(name string) (*api.Secret, error) {
	client, err := NewVaultClient()
	if err != nil {
		return nil, err
	}
	client.SetToken(vaultToken)
	return vaultClient.Logical().Read("cubbyhole/" + name)
}

func DeleteFromCubbyhole(name string) (*api.Secret, error) {
	client, err := NewVaultClient()
	if err != nil {
		return nil, err
	}
	client.SetToken(vaultToken)
	return vaultClient.Logical().Delete("cubbyhole/" + name)
}

func renewServerToken() error {
	client, err := NewVaultClient()
	if err != nil {
		return err
	}
	client.SetToken(vaultToken)
	resp, err := client.Auth().Token().RenewSelf(0)
<<<<<<< HEAD
	if err != nil {
		return err
	}
	if resp == nil {
		return errors.New("Could not renew token... response from vault was nil")
	}
	log.Println("[INFO ]: Server token renewed")
	return
=======
	if err == nil && resp == nil {
		return errors.New("Failed to renew server token: response from vault was nil")
	}
	return err
>>>>>>> 3beec22f
}

func WrapData(wrapttl string, data map[string]interface{}) (string, error) {
	client, err := NewVaultClient()
	if err != nil {
		return "", err
	}
	client.SetToken(vaultToken)

	client.SetWrappingLookupFunc(func(operation, path string) string {
		return wrapttl
	})

	resp, err := client.Logical().Write("/sys/wrapping/wrap", data)
	if err != nil {
		return "", err
	}
	return resp.WrapInfo.Token, nil
}

func UnwrapData(wrappingToken string) (map[string]interface{}, error) {
	// set up vault client
	client, err := NewVaultClient()
	if err != nil {
		return nil, err
	}
	client.SetToken(vaultToken)

	// make a raw unwrap call. This will use the token as a header
	resp, err := client.Logical().Unwrap(wrappingToken)
	if err != nil {
		return nil, errors.New("Failed to unwrap provided token, revoke it if possible\nReason:" + err.Error())
	}
	return resp.Data, nil
}<|MERGE_RESOLUTION|>--- conflicted
+++ resolved
@@ -91,7 +91,6 @@
 	}
 	client.SetToken(vaultToken)
 	resp, err := client.Auth().Token().RenewSelf(0)
-<<<<<<< HEAD
 	if err != nil {
 		return err
 	}
@@ -99,13 +98,7 @@
 		return errors.New("Could not renew token... response from vault was nil")
 	}
 	log.Println("[INFO ]: Server token renewed")
-	return
-=======
-	if err == nil && resp == nil {
-		return errors.New("Failed to renew server token: response from vault was nil")
-	}
-	return err
->>>>>>> 3beec22f
+	return nil
 }
 
 func WrapData(wrapttl string, data map[string]interface{}) (string, error) {
